--- conflicted
+++ resolved
@@ -1,131 +1,110 @@
-%Reduce data to the simplest design that can calculate an equivalent
-%effect. For example, for a 3 x 2 design, the main effects can be
-%calculated by averaging across the other factor and then conducting a
-%one-way ANOVA. Similarly, the interaction effect an be calculated by
-%subtracting across the factor with two levels and then conducting a
-%one-way ANOVA.
-%
-%reduce_data performs two computations:
-%1. Average across any factors not included in the effect to be calculated
-%   (as specified by the dims input)
-%2. Subtract across any factors involved in an interaction that have only 
-%   two levels (unless all factors have two levels, in which case subtract
-%   across all but one factor)
-%
-%REQUIRED INPUTS
-% data          - An electrode x time points x conditions x subjects array of ERP
-%                 data. Array will vary in number of dimensions based on how many
-%                 factors there are
-% dims          - Dimensions of the data array involved in the effect to be
-%                 calculated. For example, if data is an electrode x time points
-%                 x Factor A x Factor B x subjects array and you want to
-%                 calculated the main effect of A, dims = 3. If you want to
-%                 calculate the AxB interaciton, dims  = [3, 4].
-%
-%OUTPUT
-% reduced_data  - data reduced for analysis
-% new_dims      - the dimensions of reduced_data that are involved in the
-%                 effect
-%
-%
-<<<<<<< HEAD
-%VERSION DATE: 11 July 2017
-=======
-%VERSION DATE: 13 July 2017
->>>>>>> 73df5c98
-%AUTHOR: Eric Fields
-%
-%NOTE: This function is provided "as is" and any express or implied warranties 
-%are disclaimed. 
-
-%Copyright (c) 2017, Eric Fields
-%All rights reserved.
-%This code is free and open source software made available under the 3-clause BSD license.
-
-%%%%%%%%%%%%%%%%%%%  REVISION LOG   %%%%%%%%%%%%%%%%%%%
-% 6/22/17   - First version. Code re-organized from other functions.
-<<<<<<< HEAD
-% 7/10/17   - Ignore between-subjects factor; return updated dims variable
-
-function [reduced_data, new_dims] = reduce_data(data, dims, int_method)
-=======
-% 7/13/17   - Now reduces all interactions effects to the maximum extent
-%             possible
-
-function reduced_data = reduce_data(data, dims)
->>>>>>> 73df5c98
-
-    %Can't reduce across betwee-subjects factors, so extract just the
-    %within-subject factors
-    wdims = dims(dims ~= ndims(data));
-    
-    %% Average across factors not involved in this effect
-    
-    if (length(wdims) < ndims(data) - 3) || isempty(wdims)
-        %Put the factors to average across as the initial dimensions
-        num_dims = ndims(data);
-        all_dims = 1:ndims(data);
-        reorder = [all_dims(~ismember(all_dims, [1,2,wdims,num_dims])), all_dims(ismember(all_dims, [1,2,wdims,num_dims]))];
-        reduced_data = permute(data, reorder);
-        %Reduce all the factors to average across to a single dimension
-        dim_sizes = size(reduced_data);
-        num_dims_to_avg = ndims(data) - length(wdims) - 3;
-        reduced_data = reshape(reduced_data, [prod(dim_sizes(1:num_dims_to_avg)), dim_sizes((num_dims_to_avg+1):end)]);
-        %Take the mean across that dimension
-        reduced_data = mean(reduced_data, 1);
-        %Get rid of the extra singleton dimension
-        reduced_data = reshape(reduced_data, dim_sizes((num_dims_to_avg+1):end));
-    else
-        reduced_data = data;
-    end
-    
-<<<<<<< HEAD
-    
-    %% For exact interactions, reduce data to one-way design via subtraction
-    
-    if length(wdims) > 1 && strcmpi(int_method, 'exact')
-        %Get/check design structure
-        dim_sizes = size(reduced_data);
-        factor_levels = dim_sizes(3:(ndims(reduced_data)-1));
-        assert(sum(factor_levels > 2) < 2);
-=======
-    %% For interactions, subtract across factors with two levels
-    
-    dim_sizes = size(reduced_data);
-    factor_levels = dim_sizes(3:(ndims(reduced_data)-1));
-    if length(dims)>1 && sum(factor_levels==2)
->>>>>>> 73df5c98
-        %Put the factors to subtract across as the initial dimensions
-        if sum(factor_levels>2)
-            reorder = [find(factor_levels==2)+2, 1, 2, find(factor_levels~=2)+2, ndims(reduced_data)];
-        else
-            reorder = [4:(ndims(reduced_data)-1), 1, 2, 3, ndims(reduced_data)]; 
-        end
-        reduced_data = permute(reduced_data, reorder);
-        %Flatten data and subtract until the data is reduced to the right size
-        reduced_data = reshape(reduced_data, 1, []);
-        if sum(factor_levels>2)
-            end_size = size(data,1) * size(data,2) * prod(factor_levels(factor_levels~=2)) * size(data,ndims(data));
-        else
-            end_size = size(data,1) * size(data,2) * 2 * size(data,ndims(data));
-        end
-        while length(reduced_data) > end_size
-            reduced_data = reduced_data(1:2:length(reduced_data)) - reduced_data(2:2:length(reduced_data));
-        end
-        %Put back in regular format
-        if sum(factor_levels>2)
-            reduced_data = reshape(reduced_data, [size(data,1), size(data,2), factor_levels(factor_levels~=2), size(data,ndims(data))]);
-        else
-            reduced_data = reshape(reduced_data, [size(data, 1), size(data, 2), 2, size(data, ndims(data))]);
-        end
-    end
-    
-    %% Dimensions of reduced_data involved in effect
-    
-    new_dims = (3:ndims(reduced_data)-1);
-    if any(dims == ndims(data)) && ndims(reduced_data) > 3
-        new_dims = [new_dims ndims(reduced_data)];
-    end
-    
-end
-
+%Reduce data to the simplest design that can calculate an equivalent
+%effect. For example, for a 3 x 2 design, the main effects can be
+%calculated by averaging across the other factor and then conducting a
+%one-way ANOVA. Similarly, the interaction effect an be calculated by
+%subtracting across the factor with two levels and then conducting a
+%one-way ANOVA.
+%
+%reduce_data performs two computations:
+%1. Average across any factors not included in the effect to be calculated
+%   (as specified by the dims input)
+%2. Subtract across any factors involved in an interaction that have only 
+%   two levels (unless all factors have two levels, in which case subtract
+%   across all but one factor)
+%
+%REQUIRED INPUTS
+% data          - An electrode x time points x conditions x subjects array of ERP
+%                 data. Array will vary in number of dimensions based on how many
+%                 factors there are
+% dims          - Dimensions of the data array involved in the effect to be
+%                 calculated. For example, if data is an electrode x time points
+%                 x Factor A x Factor B x subjects array and you want to
+%                 calculated the main effect of A, dims = 3. If you want to
+%                 calculate the AxB interaciton, dims  = [3, 4].
+%
+%OUTPUT
+% reduced_data  - data reduced for analysis
+% new_dims      - the dimensions of reduced_data that are involved in the
+%                 effect
+%
+%VERSION DATE: 13 July 2017
+%AUTHOR: Eric Fields
+%
+%NOTE: This function is provided "as is" and any express or implied warranties 
+%are disclaimed. 
+
+%Copyright (c) 2017, Eric Fields
+%All rights reserved.
+%This code is free and open source software made available under the 3-clause BSD license.
+
+%%%%%%%%%%%%%%%%%%%  REVISION LOG   %%%%%%%%%%%%%%%%%%%
+% 6/22/17   - First version. Code re-organized from other functions.
+% 7/10/17   - Ignore between-subjects factor; return updated dims variable
+% 7/13/17   - Now reduces all interactions effects to the maximum extent
+%             possible
+
+function [reduced_data, new_dims] = reduce_data(data, dims)
+
+    %Can't reduce across betwee-subjects factors, so extract just the
+    %within-subject factors
+    wdims = dims(dims ~= ndims(data));
+    
+    %% Average across factors not involved in this effect
+    
+    if (length(wdims) < ndims(data) - 3) || isempty(wdims)
+        %Put the factors to average across as the initial dimensions
+        num_dims = ndims(data);
+        all_dims = 1:ndims(data);
+        reorder = [all_dims(~ismember(all_dims, [1,2,wdims,num_dims])), all_dims(ismember(all_dims, [1,2,wdims,num_dims]))];
+        reduced_data = permute(data, reorder);
+        %Reduce all the factors to average across to a single dimension
+        dim_sizes = size(reduced_data);
+        num_dims_to_avg = ndims(data) - length(wdims) - 3;
+        reduced_data = reshape(reduced_data, [prod(dim_sizes(1:num_dims_to_avg)), dim_sizes((num_dims_to_avg+1):end)]);
+        %Take the mean across that dimension
+        reduced_data = mean(reduced_data, 1);
+        %Get rid of the extra singleton dimension
+        reduced_data = reshape(reduced_data, dim_sizes((num_dims_to_avg+1):end));
+    else
+        reduced_data = data;
+    end
+    
+    %% For interactions, subtract across factors with two levels
+    
+    dim_sizes = size(reduced_data);
+    factor_levels = dim_sizes(3:(ndims(reduced_data)-1));
+    if length(dims)>1 && sum(factor_levels==2)
+        %Put the factors to subtract across as the initial dimensions
+        if sum(factor_levels>2)
+            reorder = [find(factor_levels==2)+2, 1, 2, find(factor_levels~=2)+2, ndims(reduced_data)];
+        else
+            reorder = [4:(ndims(reduced_data)-1), 1, 2, 3, ndims(reduced_data)]; 
+        end
+        reduced_data = permute(reduced_data, reorder);
+        %Flatten data and subtract until the data is reduced to the right size
+        reduced_data = reshape(reduced_data, 1, []);
+        if sum(factor_levels>2)
+            end_size = size(data,1) * size(data,2) * prod(factor_levels(factor_levels~=2)) * size(data,ndims(data));
+        else
+            end_size = size(data,1) * size(data,2) * 2 * size(data,ndims(data));
+        end
+        while length(reduced_data) > end_size
+            reduced_data = reduced_data(1:2:length(reduced_data)) - reduced_data(2:2:length(reduced_data));
+        end
+        %Put back in regular format
+        if sum(factor_levels>2)
+            reduced_data = reshape(reduced_data, [size(data,1), size(data,2), factor_levels(factor_levels~=2), size(data,ndims(data))]);
+        else
+            reduced_data = reshape(reduced_data, [size(data, 1), size(data, 2), 2, size(data, ndims(data))]);
+        end
+    end
+    
+    %% Dimensions of reduced_data involved in effect
+    
+    new_dims = (3:ndims(reduced_data)-1);
+    if any(dims == ndims(data)) && ndims(reduced_data) > 3
+        new_dims = [new_dims ndims(reduced_data)];
+    end
+    
+end
+