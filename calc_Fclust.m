--- conflicted
+++ resolved
@@ -1,150 +1,142 @@
-%Calculate F-test cluster mass permutation effect.
-%
-%EXAMPLE USAGE
-% >> test_results = calc_Fclust(data, [], [3, 4], 1e4, 0.05, chan_hood, 0.05)
-%
-%REQUIRED INPUTS
-% data          - An electrode x time points x conditions x subjects array of ERP
-%                 data. Array will vary in number of dimensions based on how many
-%                 factors there are
-% cond_subs     - Array giving the number of subjects in each condition of
-%                 the between subjects factor. For example, if cond_subs is
-%                 [8, 9], then there should be 17 subjects with the first 8
-%                 being in condition A and the next 9 being in condition B.
-%                 For fully within-subjects designs cond_subs = []
-% dims          - Dimensions of the data array involved in the effect to be
-%                 calculated. For example, if data is an electrode x time points
-%                 x Factor A x Factor B x subjects array and you want to
-%                 calculated the main effect of A, dims = 3. If you want to
-%                 calculate the AxB interaciton, dims  = [3, 4].
-% n_perm        - Number of permutations to use to calculate the null distribution
-% alpha         - Family-wise alpha level of the test
-% chan_hood     - A 2D symmetric binary matrix that indicates
-%                 which channels are considered neighbors of other 
-%                 channels. E.g., if chan_hood(2,10)==1, then Channel 2 
-%                 and Channel 10 are nieghbors. You can produce a 
-%                 chan_hood matrix using the function spatial_neighbors.m. 
-% thresh_p      - The test-wise p-value threshold for cluster inclusion. If
-%                 a channel/time-point has a F-value that corresponds to an
-%                 uncorrected p-value greater than thresh_p, it is assigned
-%                 a p-value of 1 and not considered for clustering.
-%
-%OUTPUT
-% test_results - A struct with results of the cluster mass test
-%
-%
-%VERSION DATE: 4 April 2019
-%AUTHOR: Eric Fields
-%
-%NOTE: This function is provided "as is" and any express or implied warranties 
-%are disclaimed. 
-
-%Copyright (c) 2017, Eric Fields
-%All rights reserved.
-%This code is free and open source software made available under the 3-clause BSD license.
-
-function test_results = calc_Fclust(data, cond_subs, dims, n_perm, alpha, chan_hood, thresh_p)
-
-    %Some useful numbers
-    n_electrodes = size(data, 1);
-    n_time_pts   = size(data, 2);
-    
-    %%% Calculate ANOVA %%%
-    
-    if ~isempty(cond_subs) && ~isequal(cond_subs, 0) && length(cond_subs) > 1
-        [F_obs, F_dist, df_effect, df_res, exact_test] = perm_spANOVA(data, cond_subs, dims, n_perm);
-    else
-        [F_obs, F_dist, df_effect, df_res, exact_test] = perm_rbANOVA(data, dims, n_perm);
-    end
-<<<<<<< HEAD
-    F_obs = reshape(F_dist(1, :, :), [n_electrodes, n_time_pts]);
-    
-    %%% Calculate cluster correction %%%
-=======
->>>>>>> 8ad995aa
-    
-    thresh_F = finv(1-thresh_p, df_effect, df_res); 
-    [h, p, clust_info, est_alpha] = Fclust_corr(F_obs, F_dist, alpha, chan_hood, thresh_F);
-    
-    %%% Output %%%
-    
-    test_results.h = h;
-    test_results.p = p;
-    test_results.F_obs = F_obs; 
-    test_results.df = [df_effect, df_res];
-    test_results.clust_info = clust_info;
-    if exact_test
-        test_results.estimated_alpha = est_alpha;
-        test_results.exact_test = true;
-    else
-        test_results.estimated_alpha = NaN;
-        test_results.exact_test = false;
-    end
-    
-end
-
-function [h, p, clust_info, est_alpha] = Fclust_corr(F_obs, F_dist, alpha, chan_hood, thresh_F)
-%Calculate cluster correction given the permutation F_distribution
-
-    global VERBLEVEL
-
-    %% Find clusters and cluster ditribution
-    
-    if VERBLEVEL
-        fprintf('Calculating clusters . . . ')
-    end
-    
-    %Some useful numbers
-    [n_perm, n_electrodes, n_time_pts] = size(F_dist);
-    
-    %Find clusters and cluster mass distribution
-    clust_mass_dist = zeros(n_perm, 1);
-    for i = 1:n_perm
-        F = reshape(F_dist(i, :, :), [n_electrodes, n_time_pts]);
-        %Find clusters in F
-        [clust_ids, n_clust] = find_clusters(F, thresh_F, chan_hood, 1);
-        %Save observed data
-        if i == 1
-            clust_ids_obs = clust_ids;
-            n_clust_obs = n_clust;
-        end
-        %Find largest cluster mass for this permutation
-        for c = 1:n_clust
-            use_mass = sum(F(clust_ids == c));
-            if use_mass > clust_mass_dist(i)
-                clust_mass_dist(i) = use_mass;
-            end
-        end 
-    end
-    
-    %Get cluster mass critical value
-    clust_mass_dist = sort(clust_mass_dist);
-    clust_mass_crit = clust_mass_dist(ceil((1-alpha) * n_perm));
-    
-    %Find cluster mass for each observed cluster and compare to critical
-    %value
-    clust_mass_obs = NaN(1, n_clust_obs);
-    clust_pval = NaN(1, n_clust_obs);
-    null_test = false(1, n_clust_obs);
-    p = ones(n_electrodes, n_time_pts);
-    for c = 1:n_clust_obs
-        clust_mass_obs(c) = sum(F_obs(clust_ids_obs == c));
-        if clust_mass_obs(c) > clust_mass_crit
-            null_test(c) = true;
-        end
-        clust_pval(c) = mean(clust_mass_dist >= clust_mass_obs(c));
-        p(clust_ids_obs == c) = clust_pval(c);
-    end
-    h = (p <= alpha);
-    est_alpha = mean(clust_mass_dist>clust_mass_crit);
-    if VERBLEVEL
-        fprintf('DONE\n');
-        fprintf('Estimated alpha level is %f\n', est_alpha);
-    end
-    
-    clust_info = struct('null_test', null_test, ...
-                        'pval', clust_pval, ...
-                        'clust_mass', clust_mass_obs, ...
-                        'clust_ids', clust_ids_obs);
-
-end
+%Calculate F-test cluster mass permutation effect.
+%
+%EXAMPLE USAGE
+% >> test_results = calc_Fclust(data, [], [3, 4], 1e4, 0.05, chan_hood, 0.05)
+%
+%REQUIRED INPUTS
+% data          - An electrode x time points x conditions x subjects array of ERP
+%                 data. Array will vary in number of dimensions based on how many
+%                 factors there are
+% cond_subs     - Array giving the number of subjects in each condition of
+%                 the between subjects factor. For example, if cond_subs is
+%                 [8, 9], then there should be 17 subjects with the first 8
+%                 being in condition A and the next 9 being in condition B.
+%                 For fully within-subjects designs cond_subs = []
+% dims          - Dimensions of the data array involved in the effect to be
+%                 calculated. For example, if data is an electrode x time points
+%                 x Factor A x Factor B x subjects array and you want to
+%                 calculated the main effect of A, dims = 3. If you want to
+%                 calculate the AxB interaciton, dims  = [3, 4].
+% n_perm        - Number of permutations to use to calculate the null distribution
+% alpha         - Family-wise alpha level of the test
+% chan_hood     - A 2D symmetric binary matrix that indicates
+%                 which channels are considered neighbors of other 
+%                 channels. E.g., if chan_hood(2,10)==1, then Channel 2 
+%                 and Channel 10 are nieghbors. You can produce a 
+%                 chan_hood matrix using the function spatial_neighbors.m. 
+% thresh_p      - The test-wise p-value threshold for cluster inclusion. If
+%                 a channel/time-point has a F-value that corresponds to an
+%                 uncorrected p-value greater than thresh_p, it is assigned
+%                 a p-value of 1 and not considered for clustering.
+%
+%OUTPUT
+% test_results - A struct with results of the cluster mass test
+%
+%
+%VERSION DATE: 4 April 2019
+%AUTHOR: Eric Fields
+%
+%NOTE: This function is provided "as is" and any express or implied warranties 
+%are disclaimed. 
+
+%Copyright (c) 2017, Eric Fields
+%All rights reserved.
+%This code is free and open source software made available under the 3-clause BSD license.
+
+function test_results = calc_Fclust(data, cond_subs, dims, n_perm, alpha, chan_hood, thresh_p)
+    
+    %%% Calculate ANOVA %%%
+    
+    if ~isempty(cond_subs) && ~isequal(cond_subs, 0) && length(cond_subs) > 1
+        [F_obs, F_dist, df_effect, df_res, exact_test] = perm_spANOVA(data, cond_subs, dims, n_perm);
+    else
+        [F_obs, F_dist, df_effect, df_res, exact_test] = perm_rbANOVA(data, dims, n_perm);
+    end
+    
+    %%% Calculate cluster correction %%%
+    
+    thresh_F = finv(1-thresh_p, df_effect, df_res); 
+    [h, p, clust_info, est_alpha] = Fclust_corr(F_obs, F_dist, alpha, chan_hood, thresh_F);
+    
+    %%% Output %%%
+    
+    test_results.h = h;
+    test_results.p = p;
+    test_results.F_obs = F_obs; 
+    test_results.df = [df_effect, df_res];
+    test_results.clust_info = clust_info;
+    if exact_test
+        test_results.estimated_alpha = est_alpha;
+        test_results.exact_test = true;
+    else
+        test_results.estimated_alpha = NaN;
+        test_results.exact_test = false;
+    end
+    
+end
+
+function [h, p, clust_info, est_alpha] = Fclust_corr(F_obs, F_dist, alpha, chan_hood, thresh_F)
+%Calculate cluster correction given the permutation F_distribution
+
+    global VERBLEVEL
+
+    %% Find clusters and cluster ditribution
+    
+    if VERBLEVEL
+        fprintf('Calculating clusters . . . ')
+    end
+    
+    %Some useful numbers
+    [n_perm, n_electrodes, n_time_pts] = size(F_dist);
+    
+    %Find clusters and cluster mass distribution
+    clust_mass_dist = zeros(n_perm, 1);
+    for i = 1:n_perm
+        F = reshape(F_dist(i, :, :), [n_electrodes, n_time_pts]);
+        %Find clusters in F
+        [clust_ids, n_clust] = find_clusters(F, thresh_F, chan_hood, 1);
+        %Save observed data
+        if i == 1
+            clust_ids_obs = clust_ids;
+            n_clust_obs = n_clust;
+        end
+        %Find largest cluster mass for this permutation
+        for c = 1:n_clust
+            use_mass = sum(F(clust_ids == c));
+            if use_mass > clust_mass_dist(i)
+                clust_mass_dist(i) = use_mass;
+            end
+        end 
+    end
+    
+    %Get cluster mass critical value
+    clust_mass_dist = sort(clust_mass_dist);
+    clust_mass_crit = clust_mass_dist(ceil((1-alpha) * n_perm));
+    
+    %Find cluster mass for each observed cluster and compare to critical
+    %value
+    clust_mass_obs = NaN(1, n_clust_obs);
+    clust_pval = NaN(1, n_clust_obs);
+    null_test = false(1, n_clust_obs);
+    p = ones(n_electrodes, n_time_pts);
+    for c = 1:n_clust_obs
+        clust_mass_obs(c) = sum(F_obs(clust_ids_obs == c));
+        if clust_mass_obs(c) > clust_mass_crit
+            null_test(c) = true;
+        end
+        clust_pval(c) = mean(clust_mass_dist >= clust_mass_obs(c));
+        p(clust_ids_obs == c) = clust_pval(c);
+    end
+    h = (p <= alpha);
+    est_alpha = mean(clust_mass_dist>clust_mass_crit);
+    if VERBLEVEL
+        fprintf('DONE\n');
+        fprintf('Estimated alpha level is %f\n', est_alpha);
+    end
+    
+    clust_info = struct('null_test', null_test, ...
+                        'pval', clust_pval, ...
+                        'clust_mass', clust_mass_obs, ...
+                        'clust_ids', clust_ids_obs);
+
+end