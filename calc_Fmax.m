--- conflicted
+++ resolved
@@ -1,198 +1,190 @@
-%Calculate Fmax corrected F-test.
-%For more inforamtion see: 
-%>> help FmaxGND
-%and
-%>> help FmaxGRP
-%
-%REQUIRED INPUTS
-% data          - An electrode x time points x conditions x subjects array of ERP
-%                 data. Array will vary in number of dimensions based on how many
-%                 factors there are
-% cond_subs     - Array giving the number of subjects in each condition of
-%                 the between subjects factor. For example, if cond_subs is
-%                 [8, 9], then there should be 17 subjects with the first 8
-%                 being in condition A and the next 9 being in condition B.
-%                 For fully within-subjects designs cond_subs = []
-% dims          - Dimensions of the data array involved in the effect to be
-%                 calculated. For example, if data is an electrode x time points
-%                 x Factor A x Factor B x subjects array and you want to
-%                 calculated the main effect of A, dims = 3. If you want to
-%                 calculate the AxB interaciton, dims  = [3, 4].
-% n_perm        - Number of permutations to use to calculate the null distribution
-% alpha         - Family-wise alpha level of the test
-% step_doan     - Use a step down procedure to calculate F-values after the
-%                 max at progressively smaller thresholds
-%
-%OUTPUT
-% test_results - A struct with results of the Fmax test
-%
-%
-<<<<<<< HEAD
-%VERSION DATE: 21 July 2017
-=======
-%VERSION DATE: 24 July 2017
->>>>>>> ac996837
-%AUTHOR: Eric Fields
-%
-%NOTE: This function is provided "as is" and any express or implied warranties 
-%are disclaimed. 
-%This is a beta version of this software. It needs additional testing 
-%and SHOULD NOT be considered error free.
-
-%Copyright (c) 2017, Eric Fields
-%All rights reserved.
-%This code is free and open source software made available under the 3-clause BSD license.
-
-%%%%%%%%%%%%%%%%%%%  REVISION LOG   %%%%%%%%%%%%%%%%%%%
-% 11/28/16  - Moved from FmaxGND. See FmaxGND revision log for information
-%             on earlier versions
-% 6/12/17   - Added estimated alpha; added verblevel reports
-% 7/10/17   - Now supports between subjects factors
-% 7/13/17   - Updated for elimination of int_method input
-<<<<<<< HEAD
-% 7/21/17   - Added step-down procedure
-=======
-% 7/24/17   - Moved reduced_data to ANOVA functions
-
->>>>>>> ac996837
-
-
-function test_results = calc_Fmax(data, cond_subs, dims, n_perm, alpha, step_down)
-    
-    global VERBLEVEL
-    
-    if nargin < 6
-        step_down = false;
-    end
-
-    %Some useful numbers
-    n_electrodes = size(data, 1);
-    n_time_pts   = size(data, 2);
-    
-    
-    %% Calculate ANOVA
-    
-    %Calculate the ANOVA (F-obs and the permutation distribution)
-    if ~isempty(cond_subs) && ~isequal(cond_subs, 0) && length(cond_subs) > 1
-        [F_dist, df_effect, df_res, exact_test] = perm_spANOVA(data, cond_subs, dims, n_perm);
-    else
-        [F_dist, df_effect, df_res, exact_test] = perm_rbANOVA(data, dims, n_perm);
-    end
-    F_obs = reshape(F_dist(1, :, :), [n_electrodes, n_time_pts]);
-    
-    
-    %% Calculate Fmax correction
-    
-    if step_down == 1
-        
-        %Null distributions and critial values
-        flat_F_dist = reshape(F_dist, [n_perm, n_electrodes*n_time_pts]);
-        step_down_dist = sort(sort(flat_F_dist, 2, 'descend'), 1);
-        Fmax_crit = step_down_dist(ceil((1-alpha) * size(step_down_dist, 1)), :)';
-        
-        %Get ordered F-values
-        [sorted_F_obs, idx] = sort(F_obs(:), 'descend');
-        
-        %Null hypothesis test
-        h = sorted_F_obs > Fmax_crit;
-        stop_point = find(~h, 1);
-        h(stop_point:end) = false;
-        h = reshape(h(idx), [n_electrodes, n_time_pts]);
-        est_alpha = mean(step_down_dist(:,1) > Fmax_crit(1));
-        if VERBLEVEL
-            fprintf('Estimated alpha level is %f\n', est_alpha);
-        end
-        
-        %Calculate p-values
-        p = NaN(size(sorted_F_obs));
-        for i = 1:length(sorted_F_obs)
-            p(i) = mean(step_down_dist(:, i) > sorted_F_obs(i));
-        end
-        p(stop_point:end) = NaN;
-        p = reshape(p(idx), [n_electrodes, n_time_pts]);
-
-        assert(isequal(h, p<=alpha));
-        
-    elseif step_down == 2
-        
-        %Null distributions and critial values
-        flat_F_dist = reshape(F_dist, [n_perm, n_electrodes*n_time_pts]);
-        n_locations = n_electrodes * n_time_pts;
-        step_down_dist = NaN(size(flat_F_dist));
-        for j = 1:n_locations
-            [~,p] = sort(rand(n_perm, n_locations), 2);
-            idx = repmat((1-n_perm:0).', n_locations, 1) + p(:) * n_perm;
-            rand_flatFdist = reshape(flat_F_dist(idx),n_perm,n_locations);
-            step_down_dist(:, j) = max(rand_flatFdist(:, 1:j), [], 2);
-        end
-
-        step_down_dist = sort(step_down_dist(:, n_locations:-1:1), 1);
-        Fmax_crit = step_down_dist(ceil((1-alpha) * size(step_down_dist, 1)), :)';
-        
-        %Get ordered F-values
-        [sorted_F_obs, idx] = sort(F_obs(:), 'descend');
-        
-        %Null hypothesis test
-        h = sorted_F_obs > Fmax_crit;
-        stop_point = find(~h, 1);
-        h(stop_point:end) = false;
-        h = reshape(h(idx), [n_electrodes, n_time_pts]);
-        est_alpha = mean(step_down_dist(:,1) > Fmax_crit(1));
-        if VERBLEVEL
-            fprintf('Estimated alpha level is %f\n', est_alpha);
-        end
-        
-        %Calculate p-values
-        p = NaN(size(sorted_F_obs));
-        for i = 1:length(sorted_F_obs)
-            p(i) = mean(step_down_dist(:, i) > sorted_F_obs(i));
-        end
-        p(stop_point:end) = NaN;
-        p = reshape(p(idx), [n_electrodes, n_time_pts]);
-
-        assert(isequal(h, p<=alpha));
-
-        
-    else
-    
-        %Calculate Fmax distribution and Fmax critical value
-        Fmax_dist = max(max(F_dist, [], 2), [], 3);
-        Fmax_dist = sort(Fmax_dist);
-        Fmax_crit = Fmax_dist(ceil((1-alpha) * length(Fmax_dist)));
-
-        %Null hypothesis test
-        h = F_obs > Fmax_crit;
-        est_alpha = mean(Fmax_dist>Fmax_crit);
-        if VERBLEVEL
-            fprintf('Estimated alpha level is %f\n', est_alpha);
-        end
-
-        %Calculate p-value
-        p = NaN(n_electrodes, n_time_pts);
-        for e = 1:n_electrodes
-            for t = 1:n_time_pts
-                p(e,t) = mean(Fmax_dist >= F_obs(e,t));
-            end
-        end
-        assert(isequal(h, p<=alpha));
-        
-    end
-    
-    
-    %% Output
-    
-    test_results.h = h;
-    test_results.p = p;
-    test_results.F_obs = F_obs;
-    test_results.Fmax_crit = Fmax_crit;
-    test_results.df = [df_effect, df_res];
-    if exact_test
-        test_results.estimated_alpha = est_alpha;
-        test_results.exact_test = true;
-    else
-        test_results.estimated_alpha = NaN;
-        test_results.exact_test = false;
-    end
-
-end
-
+%Calculate Fmax corrected F-test.
+%For more inforamtion see: 
+%>> help FmaxGND
+%and
+%>> help FmaxGRP
+%
+%REQUIRED INPUTS
+% data          - An electrode x time points x conditions x subjects array of ERP
+%                 data. Array will vary in number of dimensions based on how many
+%                 factors there are
+% cond_subs     - Array giving the number of subjects in each condition of
+%                 the between subjects factor. For example, if cond_subs is
+%                 [8, 9], then there should be 17 subjects with the first 8
+%                 being in condition A and the next 9 being in condition B.
+%                 For fully within-subjects designs cond_subs = []
+% dims          - Dimensions of the data array involved in the effect to be
+%                 calculated. For example, if data is an electrode x time points
+%                 x Factor A x Factor B x subjects array and you want to
+%                 calculated the main effect of A, dims = 3. If you want to
+%                 calculate the AxB interaciton, dims  = [3, 4].
+% n_perm        - Number of permutations to use to calculate the null distribution
+% alpha         - Family-wise alpha level of the test
+% step_doan     - Use a step down procedure to calculate F-values after the
+%                 max at progressively smaller thresholds
+%
+%OUTPUT
+% test_results - A struct with results of the Fmax test
+%
+%
+%VERSION DATE: 24 July 2017
+%AUTHOR: Eric Fields
+%
+%NOTE: This function is provided "as is" and any express or implied warranties 
+%are disclaimed. 
+%This is a beta version of this software. It needs additional testing 
+%and SHOULD NOT be considered error free.
+
+%Copyright (c) 2017, Eric Fields
+%All rights reserved.
+%This code is free and open source software made available under the 3-clause BSD license.
+
+%%%%%%%%%%%%%%%%%%%  REVISION LOG   %%%%%%%%%%%%%%%%%%%
+% 11/28/16  - Moved from FmaxGND. See FmaxGND revision log for information
+%             on earlier versions
+% 6/12/17   - Added estimated alpha; added verblevel reports
+% 7/10/17   - Now supports between subjects factors
+% 7/13/17   - Updated for elimination of int_method input
+% 7/21/17   - Added step-down procedure
+% 7/24/17   - Moved reduced_data to ANOVA functions
+
+
+function test_results = calc_Fmax(data, cond_subs, dims, n_perm, alpha, step_down)
+    
+    global VERBLEVEL
+    
+    if nargin < 6
+        step_down = false;
+    end
+
+    %Some useful numbers
+    n_electrodes = size(data, 1);
+    n_time_pts   = size(data, 2);
+    
+    
+    %% Calculate ANOVA
+    
+    %Calculate the ANOVA (F-obs and the permutation distribution)
+    if ~isempty(cond_subs) && ~isequal(cond_subs, 0) && length(cond_subs) > 1
+        [F_dist, df_effect, df_res, exact_test] = perm_spANOVA(data, cond_subs, dims, n_perm);
+    else
+        [F_dist, df_effect, df_res, exact_test] = perm_rbANOVA(data, dims, n_perm);
+    end
+    F_obs = reshape(F_dist(1, :, :), [n_electrodes, n_time_pts]);
+    
+    
+    %% Calculate Fmax correction
+    
+    if step_down == 1
+        
+        %Null distributions and critial values
+        flat_F_dist = reshape(F_dist, [n_perm, n_electrodes*n_time_pts]);
+        step_down_dist = sort(sort(flat_F_dist, 2, 'descend'), 1);
+        Fmax_crit = step_down_dist(ceil((1-alpha) * size(step_down_dist, 1)), :)';
+        
+        %Get ordered F-values
+        [sorted_F_obs, idx] = sort(F_obs(:), 'descend');
+        
+        %Null hypothesis test
+        h = sorted_F_obs > Fmax_crit;
+        stop_point = find(~h, 1);
+        h(stop_point:end) = false;
+        h = reshape(h(idx), [n_electrodes, n_time_pts]);
+        est_alpha = mean(step_down_dist(:,1) > Fmax_crit(1));
+        if VERBLEVEL
+            fprintf('Estimated alpha level is %f\n', est_alpha);
+        end
+        
+        %Calculate p-values
+        p = NaN(size(sorted_F_obs));
+        for i = 1:length(sorted_F_obs)
+            p(i) = mean(step_down_dist(:, i) > sorted_F_obs(i));
+        end
+        p(stop_point:end) = NaN;
+        p = reshape(p(idx), [n_electrodes, n_time_pts]);
+
+        assert(isequal(h, p<=alpha));
+        
+    elseif step_down == 2
+        
+        %Null distributions and critial values
+        flat_F_dist = reshape(F_dist, [n_perm, n_electrodes*n_time_pts]);
+        n_locations = n_electrodes * n_time_pts;
+        step_down_dist = NaN(size(flat_F_dist));
+        for j = 1:n_locations
+            [~,p] = sort(rand(n_perm, n_locations), 2);
+            idx = repmat((1-n_perm:0).', n_locations, 1) + p(:) * n_perm;
+            rand_flatFdist = reshape(flat_F_dist(idx),n_perm,n_locations);
+            step_down_dist(:, j) = max(rand_flatFdist(:, 1:j), [], 2);
+        end
+
+        step_down_dist = sort(step_down_dist(:, n_locations:-1:1), 1);
+        Fmax_crit = step_down_dist(ceil((1-alpha) * size(step_down_dist, 1)), :)';
+        
+        %Get ordered F-values
+        [sorted_F_obs, idx] = sort(F_obs(:), 'descend');
+        
+        %Null hypothesis test
+        h = sorted_F_obs > Fmax_crit;
+        stop_point = find(~h, 1);
+        h(stop_point:end) = false;
+        h = reshape(h(idx), [n_electrodes, n_time_pts]);
+        est_alpha = mean(step_down_dist(:,1) > Fmax_crit(1));
+        if VERBLEVEL
+            fprintf('Estimated alpha level is %f\n', est_alpha);
+        end
+        
+        %Calculate p-values
+        p = NaN(size(sorted_F_obs));
+        for i = 1:length(sorted_F_obs)
+            p(i) = mean(step_down_dist(:, i) > sorted_F_obs(i));
+        end
+        p(stop_point:end) = NaN;
+        p = reshape(p(idx), [n_electrodes, n_time_pts]);
+
+        assert(isequal(h, p<=alpha));
+
+        
+    else
+    
+        %Calculate Fmax distribution and Fmax critical value
+        Fmax_dist = max(max(F_dist, [], 2), [], 3);
+        Fmax_dist = sort(Fmax_dist);
+        Fmax_crit = Fmax_dist(ceil((1-alpha) * length(Fmax_dist)));
+
+        %Null hypothesis test
+        h = F_obs > Fmax_crit;
+        est_alpha = mean(Fmax_dist>Fmax_crit);
+        if VERBLEVEL
+            fprintf('Estimated alpha level is %f\n', est_alpha);
+        end
+
+        %Calculate p-value
+        p = NaN(n_electrodes, n_time_pts);
+        for e = 1:n_electrodes
+            for t = 1:n_time_pts
+                p(e,t) = mean(Fmax_dist >= F_obs(e,t));
+            end
+        end
+        assert(isequal(h, p<=alpha));
+        
+    end
+    
+    
+    %% Output
+    
+    test_results.h = h;
+    test_results.p = p;
+    test_results.F_obs = F_obs;
+    test_results.Fmax_crit = Fmax_crit;
+    test_results.df = [df_effect, df_res];
+    if exact_test
+        test_results.estimated_alpha = est_alpha;
+        test_results.exact_test = true;
+    else
+        test_results.estimated_alpha = NaN;
+        test_results.exact_test = false;
+    end
+
+end
+